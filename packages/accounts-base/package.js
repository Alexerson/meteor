Package.describe({
  summary: "A user account system"
});

Package.on_use(function (api) {
  api.use('underscore', ['client', 'server']);
  api.use('localstorage', 'client');
<<<<<<< HEAD
  api.use('accounts-urls', ['client', 'server']);
  api.use('deps', 'client');
  api.use('check', 'server');
  api.use('random', ['client', 'server']);
=======
  api.use('accounts-urls', 'client');
  api.use('service-configuration', ['client', 'server']);
>>>>>>> de6543b7

  // need this because of the Meteor.users collection but in the future
  // we'd probably want to abstract this away
  api.use('mongo-livedata', ['client', 'server']);

  api.add_files('accounts_common.js', ['client', 'server']);
  api.add_files('accounts_server.js', 'server');

  // accounts_client must be before localstorage_token, because
  // localstorage_token attempts to call functions in accounts_client (eg
  // Accounts.callLoginMethod) on startup.
  api.add_files('accounts_client.js', 'client');
  api.add_files('localstorage_token.js', 'client');
});

Package.on_test(function (api) {
  api.use('accounts-base');
  api.use('tinytest');
  api.use('random');
  api.add_files('accounts_tests.js', 'server');
});<|MERGE_RESOLUTION|>--- conflicted
+++ resolved
@@ -5,15 +5,11 @@
 Package.on_use(function (api) {
   api.use('underscore', ['client', 'server']);
   api.use('localstorage', 'client');
-<<<<<<< HEAD
   api.use('accounts-urls', ['client', 'server']);
   api.use('deps', 'client');
   api.use('check', 'server');
   api.use('random', ['client', 'server']);
-=======
-  api.use('accounts-urls', 'client');
   api.use('service-configuration', ['client', 'server']);
->>>>>>> de6543b7
 
   // need this because of the Meteor.users collection but in the future
   // we'd probably want to abstract this away
