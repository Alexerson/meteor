{
  "dependencies": {
    "connect": {
      "version": "2.9.0",
      "dependencies": {
        "qs": {
          "version": "0.6.5"
        },
        "cookie-signature": {
          "version": "1.0.1"
        },
        "buffer-crc32": {
          "version": "0.2.1"
        },
        "cookie": {
          "version": "0.1.0"
        },
<<<<<<< HEAD
=======
        "send": {
          "version": "0.1.4",
          "dependencies": {
            "mime": {
              "version": "1.2.11"
            },
            "range-parser": {
              "version": "0.0.4"
            }
          }
        },
>>>>>>> de375748
        "bytes": {
          "version": "0.2.0"
        },
        "fresh": {
          "version": "0.2.0"
        },
        "pause": {
          "version": "0.0.1"
        },
        "uid2": {
          "version": "0.0.2"
        },
        "debug": {
          "version": "0.7.2"
        },
        "methods": {
          "version": "0.0.1"
        },
        "multiparty": {
          "version": "2.1.8",
          "dependencies": {
            "readable-stream": {
              "version": "1.0.17"
            },
            "stream-counter": {
              "version": "0.1.0"
            }
          }
        }
      }
    },
    "send": {
      "version": "0.1.4",
      "dependencies": {
        "debug": {
          "version": "0.7.2"
        },
        "mime": {
          "version": "1.2.11"
        },
        "fresh": {
          "version": "0.2.0"
        },
        "range-parser": {
          "version": "0.0.4"
        }
      }
    },
    "useragent": {
      "version": "2.0.7",
      "dependencies": {
        "lru-cache": {
          "version": "2.2.4"
        }
      }
    }
  }
}<|MERGE_RESOLUTION|>--- conflicted
+++ resolved
@@ -15,8 +15,6 @@
         "cookie": {
           "version": "0.1.0"
         },
-<<<<<<< HEAD
-=======
         "send": {
           "version": "0.1.4",
           "dependencies": {
@@ -28,7 +26,6 @@
             }
           }
         },
->>>>>>> de375748
         "bytes": {
           "version": "0.2.0"
         },
